--- conflicted
+++ resolved
@@ -81,10 +81,7 @@
 	/* parameter used by STANDBY SWITCHOVER */
 	char		remote_config_file[MAXLEN];
 	char		pg_rewind[MAXPGPATH];
-<<<<<<< HEAD
-=======
 	char		pg_ctl_mode[MAXLEN];
->>>>>>> 72f9b014
 	/* parameter used by STANDBY {ARCHIVE_CONFIG | RESTORE_CONFIG} */
 	char		config_archive_dir[MAXLEN];
 	/* parameter used by CLUSTER CLEANUP */
@@ -99,11 +96,7 @@
 	bool		initdb_no_pwprompt;
 }	t_runtime_options;
 
-<<<<<<< HEAD
-#define T_RUNTIME_OPTIONS_INITIALIZER { "", "", "", "", "", "", "", DEFAULT_WAL_KEEP_SEGMENTS, false, false, false, false, false, false, false, false, false, "smart", "", "", "", "", "", 0, "", "", "", false }
-=======
 #define T_RUNTIME_OPTIONS_INITIALIZER { "", "", "", "", "", "", "", DEFAULT_WAL_KEEP_SEGMENTS, false, false, false, false, false, false, false, false, false, false, "", "", "", "", "fast", "", 0, "", "", "", false }
->>>>>>> 72f9b014
 
 struct BackupLabel
 {
