--- conflicted
+++ resolved
@@ -83,15 +83,11 @@
 	TablespaceList tablespace_mapping;
 }	t_configuration_options;
 
-<<<<<<< HEAD
-#define T_CONFIGURATION_OPTIONS_INITIALIZER { "", -1, NO_UPSTREAM_NODE, "", MANUAL_FAILOVER, -1, "", "", "", "", "", "", "", -1, -1, -1, "", "", "", "", 0, 0, 0, 0, "", { NULL, NULL }, {NULL, NULL} }
-=======
 /*
  * The following will initialize the structure with a minimal set of options;
  * actual defaults are set in parse_config() before parsing the configuration file
  */
 #define T_CONFIGURATION_OPTIONS_INITIALIZER { "", -1, NO_UPSTREAM_NODE, "", MANUAL_FAILOVER, -1, "", "", "", "", "", "", "", -1, -1, -1, "", "", "", "", "", 0, 0, 0, 0, "", { NULL, NULL }, { NULL, NULL } }
->>>>>>> 72f9b014
 
 typedef struct ErrorListCell
 {
